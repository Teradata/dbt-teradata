#!/usr/bin/env python
import os
import sys

from setuptools import setup


if sys.version_info < (3, 8) or sys.version_info >= (3, 12):
    print('Error: dbt-teradata does not support this version of Python.')
    print('Please install Python 3.8 or higher but less than 3.12.')
    sys.exit(1)


this_directory = os.path.abspath(os.path.dirname(__file__))
with open(os.path.join(this_directory, 'README.md'), encoding='utf-8') as f:
    long_description = f.read()


package_name = "dbt-teradata"
package_version = "1.0.0"
description = """The Teradata adapter plugin for dbt (data build tool)"""


setup(
    name=package_name,
    version=package_version,

    description=description,
    long_description=long_description,
    long_description_content_type='text/markdown',

    author="Teradata Corporation",
    author_email="developers@teradata.com",
    url="https://github.com/Teradata/dbt-teradata",
    packages=[
        'dbt.adapters.teradata',
        'dbt.include.teradata',
    ],
    package_data={
        'dbt.include.teradata': [
            'macros/*.sql',
            'macros/materializations/**/*.sql',
            'macros/utils/*.sql',
            'dbt_project.yml',
            'sample_profiles.yml',
        ],
    },
    install_requires=[
<<<<<<< HEAD
        "dbt-core==1.7.3",
=======
        "dbt-core==1.6.7",
>>>>>>> d7ef0c6d
        "teradatasql>=16.20.0.0",
    ],
    classifiers=[
        'Development Status :: 5 - Production/Stable',

        'License :: OSI Approved :: Apache Software License',

        'Operating System :: Microsoft :: Windows',
        'Operating System :: MacOS :: MacOS X',
        'Operating System :: POSIX :: Linux',

        'Programming Language :: Python :: 3.8',
        'Programming Language :: Python :: 3.9',
        'Programming Language :: Python :: 3.10',
        'Programming Language :: Python :: 3.11',
    ],
    python_requires=">=3.8,<3.12",
)
<|MERGE_RESOLUTION|>--- conflicted
+++ resolved
@@ -1,71 +1,67 @@
-#!/usr/bin/env python
-import os
-import sys
-
-from setuptools import setup
-
-
-if sys.version_info < (3, 8) or sys.version_info >= (3, 12):
-    print('Error: dbt-teradata does not support this version of Python.')
-    print('Please install Python 3.8 or higher but less than 3.12.')
-    sys.exit(1)
-
-
-this_directory = os.path.abspath(os.path.dirname(__file__))
-with open(os.path.join(this_directory, 'README.md'), encoding='utf-8') as f:
-    long_description = f.read()
-
-
-package_name = "dbt-teradata"
-package_version = "1.0.0"
-description = """The Teradata adapter plugin for dbt (data build tool)"""
-
-
-setup(
-    name=package_name,
-    version=package_version,
-
-    description=description,
-    long_description=long_description,
-    long_description_content_type='text/markdown',
-
-    author="Teradata Corporation",
-    author_email="developers@teradata.com",
-    url="https://github.com/Teradata/dbt-teradata",
-    packages=[
-        'dbt.adapters.teradata',
-        'dbt.include.teradata',
-    ],
-    package_data={
-        'dbt.include.teradata': [
-            'macros/*.sql',
-            'macros/materializations/**/*.sql',
-            'macros/utils/*.sql',
-            'dbt_project.yml',
-            'sample_profiles.yml',
-        ],
-    },
-    install_requires=[
-<<<<<<< HEAD
-        "dbt-core==1.7.3",
-=======
-        "dbt-core==1.6.7",
->>>>>>> d7ef0c6d
-        "teradatasql>=16.20.0.0",
-    ],
-    classifiers=[
-        'Development Status :: 5 - Production/Stable',
-
-        'License :: OSI Approved :: Apache Software License',
-
-        'Operating System :: Microsoft :: Windows',
-        'Operating System :: MacOS :: MacOS X',
-        'Operating System :: POSIX :: Linux',
-
-        'Programming Language :: Python :: 3.8',
-        'Programming Language :: Python :: 3.9',
-        'Programming Language :: Python :: 3.10',
-        'Programming Language :: Python :: 3.11',
-    ],
-    python_requires=">=3.8,<3.12",
-)
+#!/usr/bin/env python
+import os
+import sys
+
+from setuptools import setup
+
+
+if sys.version_info < (3, 8) or sys.version_info >= (3, 12):
+    print('Error: dbt-teradata does not support this version of Python.')
+    print('Please install Python 3.8 or higher but less than 3.12.')
+    sys.exit(1)
+
+
+this_directory = os.path.abspath(os.path.dirname(__file__))
+with open(os.path.join(this_directory, 'README.md'), encoding='utf-8') as f:
+    long_description = f.read()
+
+
+package_name = "dbt-teradata"
+package_version = "1.0.0"
+description = """The Teradata adapter plugin for dbt (data build tool)"""
+
+
+setup(
+    name=package_name,
+    version=package_version,
+
+    description=description,
+    long_description=long_description,
+    long_description_content_type='text/markdown',
+
+    author="Teradata Corporation",
+    author_email="developers@teradata.com",
+    url="https://github.com/Teradata/dbt-teradata",
+    packages=[
+        'dbt.adapters.teradata',
+        'dbt.include.teradata',
+    ],
+    package_data={
+        'dbt.include.teradata': [
+            'macros/*.sql',
+            'macros/materializations/**/*.sql',
+            'macros/utils/*.sql',
+            'dbt_project.yml',
+            'sample_profiles.yml',
+        ],
+    },
+    install_requires=[
+        "dbt-core==1.7.3",
+        "teradatasql>=16.20.0.0",
+    ],
+    classifiers=[
+        'Development Status :: 5 - Production/Stable',
+
+        'License :: OSI Approved :: Apache Software License',
+
+        'Operating System :: Microsoft :: Windows',
+        'Operating System :: MacOS :: MacOS X',
+        'Operating System :: POSIX :: Linux',
+
+        'Programming Language :: Python :: 3.8',
+        'Programming Language :: Python :: 3.9',
+        'Programming Language :: Python :: 3.10',
+        'Programming Language :: Python :: 3.11',
+    ],
+    python_requires=">=3.8,<3.12",
+)