## dbt-teradata 1.0.0a

### Features

### Fixes
<<<<<<< HEAD
* The adapter now supports No Primary Index (NoPi) table types in metadata queries.
* Performance improvements for `dbt docs generate`
=======
>>>>>>> d7b2a3f5

### Docs

### Under the hood<|MERGE_RESOLUTION|>--- conflicted
+++ resolved
@@ -3,11 +3,7 @@
 ### Features
 
 ### Fixes
-<<<<<<< HEAD
-* The adapter now supports No Primary Index (NoPi) table types in metadata queries.
 * Performance improvements for `dbt docs generate`
-=======
->>>>>>> d7b2a3f5
 
 ### Docs
 
