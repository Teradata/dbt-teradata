--- conflicted
+++ resolved
@@ -1,16 +1,10 @@
-## dbt-teradata 1.0.0.1
+## dbt-teradata 1.0.0a
 
 ### Features
-<<<<<<< HEAD
-* Improved column type inference for seeds
-=======
 * Upgrade to dbt v1.0.0
->>>>>>> 40d5c690
 
 ### Fixes
 
 ### Docs
-* README.md incorrectly stated that SET is the default materialization for ANSI transaction mode.
-* Typos in README.md 
 
 ### Under the hood