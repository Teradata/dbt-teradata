## dbt-teradata 1.0.0a

### Features
* Model contracts are now supported with dbt-teradata v1.7.1 and onwards
* Initial addition of Tera Mode in dbt-teradata 
<<<<<<< HEAD
  IMPORTANT NOTE: This is an initial implementation of the TERA transaction mode and may not support some use cases. 
  We strongly advise validating all records or transformations utilizing this mode to preempt any potential anomalies or errors.
=======
  (However, as it is an initial release we urge you to please verify the records and transformation)
>>>>>>> 97b610c9

### Fixes
* Fixed the bug related to missing keyword 'raise' in one of the exception handling 
 https://github.com/Teradata/dbt-teradata/issues/133
* Fixed the Issue: Incremental Materization : Merge not working when update does single column
  https://github.com/Teradata/dbt-teradata/issues/120

### Docs

### Under the hood
* Migrated CI pipeline to environments dynamically provisioned in ClearScape Analytics Experience (https://clearscape.teradata.com/)<|MERGE_RESOLUTION|>--- conflicted
+++ resolved
@@ -2,18 +2,14 @@
 
 ### Features
 * Model contracts are now supported with dbt-teradata v1.7.1 and onwards
-* Initial addition of Tera Mode in dbt-teradata 
-<<<<<<< HEAD
+* Initial addition of Tera Mode in dbt-teradata
   IMPORTANT NOTE: This is an initial implementation of the TERA transaction mode and may not support some use cases. 
   We strongly advise validating all records or transformations utilizing this mode to preempt any potential anomalies or errors.
-=======
-  (However, as it is an initial release we urge you to please verify the records and transformation)
->>>>>>> 97b610c9
 
 ### Fixes
 * Fixed the bug related to missing keyword 'raise' in one of the exception handling 
  https://github.com/Teradata/dbt-teradata/issues/133
-* Fixed the Issue: Incremental Materization : Merge not working when update does single column
+* Fixed the Issue: Incremental Materialization : Merge not working when update does single column
   https://github.com/Teradata/dbt-teradata/issues/120
 
 ### Docs
