--- conflicted
+++ resolved
@@ -35,13 +35,4 @@
 # using the `{{ config(...) }}` macro.
 models:
   teradata:
-<<<<<<< HEAD
-    +materialized: view
-
-seeds:
-  teradata:
-    +use_fastload: true
-    +quote_columns: false
-=======
-    +materialized: view
->>>>>>> b0b9c40c
+    +materialized: view