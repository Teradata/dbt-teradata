
target:
  type: teradata
  server: "{{ env_var('DBT_TERADATA_SERVER_NAME', 'localhost') }}"
  username: "{{ env_var('DBT_TERADATA_USERNAME', 'dbc') }}"
  password: "{{ env_var('DBT_TERADATA_PASSWORD', 'dbc') }}"
  schema: dbt_test
  tmode: ANSI

projects:
  - name: validate_teradata_cases
    paths:
      models/table_with_cte.sql: |
        {{
            config(
                materialized='table'
            )
        }}
        WITH
        source_a as (
            select 1 as a1, 2 as a2
        ),
        source_b as (
            select 1 as b1, 2 as b2
        )
        SELECT * FROM source_a, source_b

      models/table_without_cte.sql: |
        {{
            config(
                materialized='table'
            )
        }}
        SELECT  1 as a1, 2 as a2, 1 as b1, 2 as b2

      models/view_with_cte.sql: |
        {{
            config(
                materialized='view'
            )
        }}
        WITH
        source_a as (
            select 1 as a1, 2 as a2
        ),
        source_b as (
            select 1 as b1, 2 as b2
        )
        SELECT * FROM source_a, source_b

      models/view_without_cte.sql: |
        {{
            config(
                materialized='view'
            )
        }}
        WITH
        source_a as (
            select 1 as a1, 2 as a2
        ),
        source_b as (
            select 1 as b1, 2 as b2
        )
        SELECT * FROM source_a, source_b

      models/table_with_cte_comments.sql: |
              {{
                  config(
                      materialized='table'
                  )
              }}
              -- This is a test comment
              WITH
              source_a as (
                  select 1 as a1, 2 as a2
              ),
              source_b as (
                  select 1 as b1, 2 as b2
              )
              SELECT * FROM source_a, source_b

      models/schema.yaml: |
        version: 2
        models:
          - name: table_with_cte
            columns:
            - name: a1
              tests:
                - not_null
            - name: a2
              tests:
                - not_null
            - name: b1
              tests:
                - not_null
            - name: b2
              tests:
                - not_null
          - name: table_without_cte
            columns:
            - name: a1
              tests:
                - not_null
            - name: a2
              tests:
                - not_null
            - name: b1
              tests:
                - not_null
            - name: b2
              tests:
                - not_null
          - name: view_with_cte
            columns:
            - name: a1
              tests:
                - not_null
            - name: a2
              tests:
                - not_null
            - name: b1
              tests:
                - not_null
            - name: b2
              tests:
                - not_null
          - name: view_without_cte
            columns:
            - name: a1
              tests:
                - not_null
            - name: a2
              tests:
                - not_null
            - name: b1
              tests:
                - not_null
            - name: b2
              tests:
                - not_null
    facts:
      run:
        length: 5
        names:
            - table_with_cte
            - table_without_cte
            - view_with_cte
            - view_without_cte
            - table_with_cte_comments
      persisted_relations:
          - table_with_cte
          - table_without_cte
          - view_with_cte
          - view_without_cte
          - table_with_cte_comments
      table_with_cte:
          rowcount: 1
      table_without_cte:
          rowcount: 1
      view_with_cte:
          rowcount: 1
      view_without_cte:
          rowcount: 1
      expected_types_view:
          table_with_cte: table
          table_without_cte: table
          view_with_cte: view
          view_without_cte: view
          table_with_cte_comments: table
      expected_types_table:
          table_with_cte: table
          table_without_cte: table
          view_with_cte: view
          view_without_cte: view
          table_with_cte_comments: table
      catalog:
          nodes:
              length: 5
          sources:
              length: 0

sequences:

  # List of sequences:
  # https://github.com/fishtown-analytics/dbt-adapter-tests/tree/master/pytest_dbt_adapter/sequences

  # PASS
  test_dbt_empty: empty
  test_dbt_base: base
  test_dbt_data_test: data_test
  test_dbt_schema_test: schema_test
<<<<<<< HEAD
  test_dbt_teradata:
    project: validate_teradata_cases
    sequence:
      - type: dbt
        cmd: run
      - type: run_results
        exists: True
      - type: run_results
        length: fact.run.length
      - type: relation_types
        expect: fact.expected_types_table
      - type: relation_rows
        name: table_with_cte
        length: fact.table_with_cte.rowcount
      - type: relation_rows
        name: table_without_cte
        length: fact.table_without_cte.rowcount
      - type: relation_rows
        name: view_with_cte
        length: fact.view_with_cte.rowcount
      - type: relation_rows
        name: view_without_cte
        length: fact.view_without_cte.rowcount
      - type: relations_equal
        relations: fact.persisted_relations
      - type: dbt
        cmd: docs generate
      - type: catalog
        exists: True
        nodes:
          length: fact.catalog.nodes.length
        sources:
          length: fact.catalog.sources.length

=======
  test_dbt_incremental: incremental
>>>>>>> f1b13244

  # FAIL
  # test_dbt_snapshot_strategy_timestamp: snapshot_strategy_timestamp
  # test_dbt_snapshot_strategy_check_cols: snapshot_strategy_check_cols
  # test_dbt_ephemeral: ephemeral
  # test_dbt_ephemeral_data_tests: data_test_ephemeral_models<|MERGE_RESOLUTION|>--- conflicted
+++ resolved
@@ -189,7 +189,7 @@
   test_dbt_base: base
   test_dbt_data_test: data_test
   test_dbt_schema_test: schema_test
-<<<<<<< HEAD
+  test_dbt_incremental: incremental
   test_dbt_teradata:
     project: validate_teradata_cases
     sequence:
@@ -224,10 +224,6 @@
         sources:
           length: fact.catalog.sources.length
 
-=======
-  test_dbt_incremental: incremental
->>>>>>> f1b13244
-
   # FAIL
   # test_dbt_snapshot_strategy_timestamp: snapshot_strategy_timestamp
   # test_dbt_snapshot_strategy_check_cols: snapshot_strategy_check_cols
