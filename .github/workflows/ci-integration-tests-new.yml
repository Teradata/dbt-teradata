--- conflicted
+++ resolved
@@ -76,11 +76,9 @@
       #     cd md5_20080530/md5/src
 
       #     # prepare bteq script
-<<<<<<< HEAD
-      #      << EOF > /tmp/install_md5.bteq
-=======
+      
       #     cat << EOF > /tmp/install_md5.bteq
->>>>>>> b5cf899b
+
       #     .SET EXITONDELAY ON MAXREQTIME 20
       #     .logon $DBT_TERADATA_SERVER_NAME/$DBT_TERADATA_USERNAME,$DBT_TERADATA_PASSWORD
       #     CREATE DATABASE GLOBAL_FUNCTIONS AS PERMANENT = 60e6, SPOOL = 120e6;
@@ -96,10 +94,7 @@
       #     DBT_TERADATA_SERVER_NAME: ${{ vars.DBT_TERADATA_SERVER_NAME }}
       #     DBT_TERADATA_USERNAME: ${{ vars.DBT_TERADATA_USERNAME }}
       #     DBT_TERADATA_PASSWORD: ${{ vars.DBT_TERADATA_PASSWORD }}
-<<<<<<< HEAD
-
-=======
->>>>>>> b5cf899b
+
           
       - name: Run pytest tests
         run: |
