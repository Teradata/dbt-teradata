# dbt-teradata

This plugin ports [dbt](https://getdbt.com) functionality to Teradata Vantage.

## Installation

```
pip install dbt-teradata
```

If you are new to dbt on Teradata see [dbt with Teradata Vantage tutorial](https://quickstarts.teradata.com/docs/17.10/dbt.html).

## Sample profile

Here is a working example of a `dbt-teradata` profile:

```yaml
my-teradata-db-profile:
  target: dev
  outputs:
    dev:
      type: teradata
      host: localhost
      user: dbc
      password: dbc
      schema: dbt_test
      tmode: ANSI
```

At a minimum, you need to specify `host`, `user`, `password`, `schema` (database), `tmode`.

## Python compatibility

| Plugin version | Python 3.6  | Python 3.7  | Python 3.8  | Python 3.9  | Python 3.10 |
| -------------- | ----------- | ----------- | ----------- | ----------- | ----------- |
| 0.19.0.x           | ✅          | ✅          | ✅          | ❌          | ❌          |
| 0.20.0.x           | ✅          | ✅          | ✅          | ✅          | ❌          |
| 0.21.1.x           | ✅          | ✅          | ✅          | ✅          | ❌          |
| 1.0.0.x           | ❌           | ✅          | ✅          | ✅          | ❌          |

## Optional profile configurations

### Logmech

The logon mechanism for Teradata jobs that dbt executes can be configured with the `logmech` configuration in your Teradata profile. The `logmech` field can be set to: `TD2`, `LDAP`, `KRB5`, `TDNEGO`. For more information on authentication options, go to [Teradata Vantage authentication documentation](hhttps://docs.teradata.com/r/8Mw0Cvnkhv1mk1LEFcFLpw/0Ev5SyB6_7ZVHywTP7rHkQ).

```yaml
my-teradata-db-profile:
  target: dev
  outputs:
    dev:
      type: teradata
      host: <host>
      user: <user>
      password: <password>
      schema: dbt_test
      tmode: ANSI
      logmech: LDAP
```

### Port

If your Teradata database runs on port different than the default (1025), you can specify a custom port in your dbt profile using `port` configuration.

```yaml
my-teradata-db-profile:
  target: dev
  outputs:
    dev:
      type: teradata
      host: <host>
      user: <user>
      password: <password>
      schema: dbt_test
      tmode: ANSI
      port: <port>
```

### Other Teradata connection parameters

The plugin also supports the following Teradata connection parameters:
* account
* column_name
* cop
* coplast
* encryptdata
* fake_result_sets
* field_quote
* field_sep
* lob_support
* log
* logdata
* max_message_body
* partition
* sip_support
* teradata_values

For full description of the connection parameters see https://github.com/Teradata/python-driver#connection-parameters.

## Supported Features

### Materializations

* `view`
* `table`
* `ephemeral`
* `incremental`

### Commands

All dbt commands are supported.

### Custom configurations

#### General

* *Enable view column types in docs* -  Teradata Vantage has a dbscontrol configuration flag called `DisableQVCI`. This flag instructs the database to create `DBC.ColumnsJQV` with view column type definitions. To enable this functionality you need to:
  1. Enable QVCI mode in Vantage. Use `dbscontrol` utility and then restart Teradata. Run these commands as a privileged user on a Teradata node:
      ```bash
      # option 551 is DisableQVCI. Setting it to false enables QVCI.
      dbscontrol << EOF
      M internal 551=false
      W
      EOF

      # restart Teradata
      tpareset -y Enable QVCI
      ```
  2. Instruct `dbt` to use `QVCI` mode. Include the following variable in your `dbt_project.yml`:
      ```yaml
      vars:
        use_qvci: true
      ```
      For example configuration, see `test/catalog/with_qvci/dbt_project.yml`.

#### Models

##### Table
* `table_kind` - define the table kind. Legal values are `MULTISET` (default for ANSI transaction mode required by `dbt-teradata`) and `SET`, e.g.:
    ```yaml
    {{
      config(
<<<<<<< HEAD
          materialized="table",
          table_kind="MULTISET"
=======
          materialized='table',
          table_kind='SET'
>>>>>>> 8b6cfed3
      )
    }}
    ```
  For details, see [CREATE TABLE documentation](https://docs.teradata.com/r/76g1CuvvQlYBjb2WPIuk3g/B6Js16DRQVwPDjgJ8rz7hg).
* `table_option` - define table options. Legal values are:
    ```
    { MAP = map_name [COLOCATE USING colocation_name |
      [NO] FALLBACK [PROTECTION] |
      WITH JOURNAL TABLE = table_specification |
      [NO] LOG |
      [ NO | DUAL ] [BEFORE] JOURNAL |
      [ NO | DUAL | LOCAL | NOT LOCAL ] AFTER JOURNAL |
      CHECKSUM = { DEFAULT | ON | OFF } |
      FREESPACE = integer [PERCENT] |
      mergeblockratio |
      datablocksize |
      blockcompression |
      isolated_loading
    }
    ```
    where:
    * mergeblockratio:
      ```
      { DEFAULT MERGEBLOCKRATIO |
        MERGEBLOCKRATIO = integer [PERCENT] |
        NO MERGEBLOCKRATIO
      }
      ```
    * datablocksize:
      ```
      DATABLOCKSIZE = {
        data_block_size [ BYTES | KBYTES | KILOBYTES ] |
        { MINIMUM | MAXIMUM | DEFAULT } DATABLOCKSIZE
      }
      ```
    * blockcompression:
      ```
      BLOCKCOMPRESSION = { AUTOTEMP | MANUAL | ALWAYS | NEVER | DEFAULT }
        [, BLOCKCOMPRESSIONALGORITHM = { ZLIB | ELZS_H | DEFAULT } ]
        [, BLOCKCOMPRESSIONLEVEL = { value | DEFAULT } ]
      ```
    * isolated_loading:
      ```
      WITH [NO] [CONCURRENT] ISOLATED LOADING [ FOR { ALL | INSERT | NONE } ]
      ```

    Examples:
    ```yaml
    {{
      config(
          materialized="table",
          table_option="NO FALLBACK"
      )
    }}
    ```
    ```yaml
    {{
      config(
          materialized="table",
          table_option="NO FALLBACK, NO JOURNAL"
      )
    }}
    ```
    ```yaml
    {{
      config(
          materialized="table",
          table_option="NO FALLBACK, NO JOURNAL, CHECKSUM = ON,
            NO MERGEBLOCKRATIO,
            WITH CONCURRENT ISOLATED LOADING FOR ALL"
      )
    }}
    ```
  For details, see [CREATE TABLE documentation](https://docs.teradata.com/r/76g1CuvvQlYBjb2WPIuk3g/B6Js16DRQVwPDjgJ8rz7hg).
* `with_statistics` - should statistics be copied from the base table, e.g.:
    ```yaml
    {{
      config(
          materialized="table",
          with_statistics="true"
      )
    }}
    ```
    For details, see [CREATE TABLE documentation](https://docs.teradata.com/r/76g1CuvvQlYBjb2WPIuk3g/B6Js16DRQVwPDjgJ8rz7hg).

* `index` - defines table indices:
    ```
    [UNIQUE] PRIMARY INDEX [index_name] ( index_column_name [,...] ) |
    NO PRIMARY INDEX |
    PRIMARY AMP [INDEX] [index_name] ( index_column_name [,...] ) |
    PARTITION BY { partitioning_level | ( partitioning_level [,...] ) } |
    UNIQUE INDEX [ index_name ] [ ( index_column_name [,...] ) ] [loading] |
    INDEX [index_name] [ALL] ( index_column_name [,...] ) [ordering] [loading]
    [,...]
    ```
    where:
    * partitioning_level:
      ```
      { partitioning_expression |
        COLUMN [ [NO] AUTO COMPRESS |
        COLUMN [ [NO] AUTO COMPRESS ] [ ALL BUT ] column_partition ]
      } [ ADD constant ]
      ```
    * ordering:
      ```
      ORDER BY [ VALUES | HASH ] [ ( order_column_name ) ]
      ```
    * loading:
      ```
      WITH [NO] LOAD IDENTITY
      ```
    e.g.:
    ```yaml
    {{
      config(
          materialized="table",
          index="UNIQUE PRIMARY INDEX ( GlobalID )"
      )
    }}
    ```
    > :information_source: Note, unlike in `table_option`, there are no commas between index statements!
    ```yaml
    {{
      config(
          materialized="table",
          index="PRIMARY INDEX(id)
          PARTITION BY RANGE_N(create_date
                        BETWEEN DATE '2020-01-01'
                        AND     DATE '2021-01-01'
                        EACH INTERVAL '1' MONTH)"
      )
    }}
    ```
    > :information_source: Note, unlike in `table_option`, there are no commas between index statements!
    ```yaml
    {{
      config(
          materialized="table",
          index="PRIMARY INDEX(id)
          PARTITION BY RANGE_N(create_date
                        BETWEEN DATE '2020-01-01'
                        AND     DATE '2021-01-01'
                        EACH INTERVAL '1' MONTH)
          INDEX index_attrA (attrA) WITH LOAD IDENTITY"
      )
    }}
    ```
#### Seeds

* `use_fastload` - use [fastload](https://github.com/Teradata/python-driver#FastLoad) when handling `dbt seed` command. The option will likely speed up loading when your seed files have hundreds of thousands of rows. You can set this seed configuration option in your `project.yml` file, e.g.:
    ```yaml
    seeds:
      <project-name>:
        +use_fastload: true
    ```

## Common Teradata-specific tasks
* *collect statistics* - when a table is created or modified significantly, there might be a need to tell Teradata to collect statistics for the optimizer. It can be done using `COLLECT STATISTICS` command. You can perform this step using dbt's `post-hooks`, e.g.:
  ```yaml
  {{ config(
<<<<<<< HEAD
    post_hook="COLLECT STATISTICS ON  {{ this }} COLUMN (column_1,  column_2  ...);"],
=======
    post_hook=[
      "COLLECT STATISTICS ON  {{ this }} COLUMN (column_1,  column_2  ...);"
      ]
>>>>>>> 8b6cfed3
  )}}
  ```
  See [Collecting Statistics documentation](https://docs.teradata.com/r/76g1CuvvQlYBjb2WPIuk3g/RAyUdGfvREwbO9J0DMNpLw) for more information.
## Limitations

### Transaction mode
Only ANSI transaction mode is supported.

## Credits

The adapter was originally created by [Doug Beatty](https://github.com/dbeatty10). Teradata took over the adapter in January 2022. We are grateful to Doug for founding the project and accelerating the integration of dbt + Teradata.<|MERGE_RESOLUTION|>--- conflicted
+++ resolved
@@ -140,13 +140,8 @@
     ```yaml
     {{
       config(
-<<<<<<< HEAD
-          materialized="table",
-          table_kind="MULTISET"
-=======
-          materialized='table',
-          table_kind='SET'
->>>>>>> 8b6cfed3
+          materialized="table",
+          table_kind="SET"
       )
     }}
     ```
@@ -307,13 +302,9 @@
 * *collect statistics* - when a table is created or modified significantly, there might be a need to tell Teradata to collect statistics for the optimizer. It can be done using `COLLECT STATISTICS` command. You can perform this step using dbt's `post-hooks`, e.g.:
   ```yaml
   {{ config(
-<<<<<<< HEAD
-    post_hook="COLLECT STATISTICS ON  {{ this }} COLUMN (column_1,  column_2  ...);"],
-=======
     post_hook=[
       "COLLECT STATISTICS ON  {{ this }} COLUMN (column_1,  column_2  ...);"
       ]
->>>>>>> 8b6cfed3
   )}}
   ```
   See [Collecting Statistics documentation](https://docs.teradata.com/r/76g1CuvvQlYBjb2WPIuk3g/RAyUdGfvREwbO9J0DMNpLw) for more information.
